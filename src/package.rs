use rusqlite::{Connection, Transaction, params};
use std::time::{SystemTime, UNIX_EPOCH};
use tempfile::NamedTempFile;
use zip::{write::FileOptions, ZipWriter};

use std::collections::HashMap;
use std::fs::File;
use std::io::{Read, Seek, Write};
use std::path::{Path, PathBuf};
use log::info;

use crate::apkg_schema::{APKG_SCHEMA, APKG_SCHEMA_V11, APKG_SCHEMA_FIELDS};
use crate::apkg_col::APKG_COL;
use crate::deck::Deck;
use crate::error::{database_error, json_error, zip_error};
use crate::Error;
use std::str::FromStr;
use crate::db_entries::{DeckDbEntry, ModelDbEntry};

/// Represents an entry in the 'config' table of an Anki collection.
#[derive(Debug, Clone)]
pub struct ConfigEntry {
    pub key: String,
    pub usn: i64,
    pub mtime_secs: i64,
    pub val: Vec<u8>,
}

/// Represents an entry in the 'deck_config' table of an Anki collection.
#[derive(Debug, Clone)]
pub struct DeckConfigEntry {
    pub id: i64,
    pub name: String,
    pub mtime_secs: i64,
    pub usn: i64,
    pub config_blob: Vec<u8>,
}

/// Added DeckInfoEntry struct
#[derive(Debug, Clone)]
pub struct DeckInfoEntry {
    pub id: i64,
    pub name: String,
    pub mtime_secs: i64,
    pub usn: i64,
    pub common: Vec<u8>, // Expects JSON blob
    pub kind: Vec<u8>,   // Expects JSON blob
}

/// Added NotetypeEntry struct
#[derive(Debug, Clone)]
pub struct NotetypeEntry {
    pub id: i64, // Note type ID (Primary Key). Timestamp in ms.
    pub name: String, // Name of the note type.
    pub mtime_secs: i64, // Modification timestamp (seconds).
    pub usn: i64, // Update Sequence Number.
    pub config: Vec<u8>, // JSON blob containing sort field, CSS, etc.
}

/// the location of the media files, either as a path on the filesystem or as bytes from memory
pub enum MediaFile {
    /// a path on the filesystem
    Path(PathBuf),
    /// bytes of the file and a filename
    Bytes(Vec<u8>, String),
}
impl MediaFile {
    /// Create a new `MediaFile` from a path on the filesystem
    pub fn new_from_file<P: AsRef<Path>>(path: P) -> Self {
        Self::Path(path.as_ref().to_path_buf())
    }

    /// Create a new `MediaFile` from a path on the filesystem using a `&str`
    pub fn new_from_file_path(path: &str) -> Result<Self, Error> {
        Ok(Self::Path(PathBuf::from_str(path)?))
    }

    /// Create a new `MediaFile` from bytes from memory and a filename
    pub fn new_from_bytes(bytes: &[u8], name: &str) -> Self {
        Self::Bytes(bytes.to_vec(), name.to_owned())
    }
}

#[derive(Debug, Clone, serde::Serialize, serde::Deserialize)]
pub struct FieldEntry {
    pub ntid: i64,
    pub ord: i64,
    pub name: String,
    pub config: Vec<u8>,
}

#[derive(Debug, Clone, serde::Serialize, serde::Deserialize)]
pub struct TemplateEntry {
    pub ntid: i64,
    pub ord: i64,
    pub name: String,
    pub mtime_secs: i64,
    pub usn: i64,
    pub config: Vec<u8>, // JSON blob
}

/// `Package` to pack `Deck`s and `media_files` and write them to a `.apkg` file
///
/// # Example (media files on the filesystem):
/// ```rust
/// use genanki_rs::{Package, Deck, Note, Model, Field, Template, ConfigEntry, DeckConfigEntry};
///
/// let model = Model::new(
///     1607392319,
///     "Simple Model",
///     vec![
///         Field::new("Question"),
///         Field::new("Answer"),
///         Field::new("MyMedia"),
///     ],
///     vec![Template::new("Card 1")
///         .qfmt("{{Question}}{{Question}}<br>{{MyMedia}}")
///         .afmt(r#"{{FrontSide}}<hr id="answer">{{Answer}}"#)],
/// );
///
/// let mut deck = Deck::new(1234, "Example Deck", "Example Deck with media");
/// deck.add_note(Note::new(model.clone(), vec!["What is the capital of France?", "Paris", "[sound:sound.mp3]"])?);
/// deck.add_note(Note::new(model.clone(), vec!["What is the capital of France?", "Paris", r#"<img src="image.jpg">"#])?);
///
/// let mut package = Package::new(vec![my_deck], vec!["sound.mp3", "images/image.jpg"])?;
/// package.write_to_file("output.apkg")?;
/// ```
<<<<<<< HEAD
/// # Example (media files from memory):
/// ```rust	
/// use genanki_rs::{Package, Deck, Note, Model, Field, Template, MediaFile};

/// const VALID_MP3: &[u8] =
/// b"\xff\xe3\x18\xc4\x00\x00\x00\x03H\x00\x00\x00\x00LAME3.98.2\x00\x00\x00\
/// \x00\x00\x00\x00\x00\x00\x00\x00\x00\x00\x00\x00\x00\x00\x00\x00\x00\x00\
/// \x00\x00\x00\x00\x00\x00\x00\x00\x00\x00\x00\x00\x00\x00\x00\x00\x00\x00\
/// \x00\x00\x00\x00\x00\x00\x00\x00\x00\x00";
/// 
/// const VALID_JPG: &[u8] =
/// b"\xff\xd8\xff\xdb\x00C\x00\x03\x02\x02\x02\x02\x02\x03\x02\x02\x02\x03\x03\
/// \x03\x03\x04\x06\x04\x04\x04\x04\x04\x08\x06\x06\x05\x06\t\x08\n\n\t\x08\t\
/// \t\n\x0c\x0f\x0c\n\x0b\x0e\x0b\t\t\r\x11\r\x0e\x0f\x10\x10\x11\x10\n\x0c\
/// \x12\x13\x12\x10\x13\x0f\x10\x10\x10\xff\xc9\x00\x0b\x08\x00\x01\x00\x01\
/// \x01\x01\x11\x00\xff\xcc\x00\x06\x00\x10\x10\x05\xff\xda\x00\x08\x01\x01\
/// \x00\x00?\x00\xd2\xcf \xff\xd9";
/// 
/// let model = Model::new(
/// 1607392319,
/// "Simple Model",
/// vec![
///     Field::new("Question"),
///     Field::new("Answer"),
///     Field::new("MyMedia"),
/// ],
/// vec![Template::new("Card 1")
///     .qfmt("{{Question}}{{Question}}<br>{{MyMedia}}")
///     .afmt(r#"{{FrontSide}}<hr id="answer">{{Answer}}"#)],
/// );
/// let mut deck = Deck::new(1234, "Example Deck", "Example Deck with media");
/// deck.add_note(Note::new(model.clone(), vec!["What is the capital of France?", "Paris", "[sound:sound.mp3]"])?);
/// deck.add_note(Note::new(model.clone(), vec!["What is the capital of France?", "Paris", r#"<img src="image.jpg">"#])?);
/// 
/// let mut package = Package::new_from_memory(vec![deck], vec![MediaFile::new_from_bytes(VALID_MP3, "sound.mp3"), MediaFile::new_from_bytes(VALID_JPG, "image.jpg")])?;
/// package.write_to_file("output.apkg")?;
/// ```
pub struct Package {
    decks: Vec<Deck>,
    media_files: Vec<MediaFile>,
=======

pub struct Package {
    pub decks: Vec<Deck>,
    media_files: Vec<MediaFile>,
    configs: Vec<ConfigEntry>,
    deck_configs: Vec<DeckConfigEntry>,
    deck_infos: Vec<DeckInfoEntry>,
    notetypes: Vec<NotetypeEntry>,
    field_entries: Vec<FieldEntry>,
    template_entries: Vec<TemplateEntry>,
    // Custom col table overrides for preserving original Anki data
    col_crt: Option<i64>,
    col_ver: Option<i64>,
    col_scm: Option<i64>,
    col_usn: Option<i32>,
    col_conf: Option<String>,
    col_models: Option<String>,
    col_decks: Option<String>,
    col_dconf: Option<String>,
>>>>>>> 6fbd47d4
}
/// the location of the media files, either as a path on the filesystem or as bytes from memory
pub enum MediaFile {
    /// a path on the filesystem
    Path(PathBuf),
    /// bytes of the file and a filename
    Bytes(Vec<u8>, String),
}
impl MediaFile {
    /// Create a new `MediaFile` from a path on the filesystem
    pub fn new_from_file<P: AsRef<Path>>(path: P) -> Self {
        Self::Path(path.as_ref().to_path_buf())
    }

    /// Create a new `MediaFile` from a path on the filesystem using a `&str`
    pub fn new_from_file_path(path: &str) -> Result<Self, Error> {
        Ok(Self::Path(PathBuf::from_str(path)?))
    }

    /// Create a new `MediaFile` from bytes from memory and a filename
    pub fn new_from_bytes(bytes: &[u8], name: &str) -> Self {
        Self::Bytes(bytes.to_vec(), name.to_owned())
    }
}
impl Package {
    /// Create a new package with `decks` and `media_files`
    ///
    /// Returns `Err` if `media_files` are invalid
    pub fn new(decks: Vec<Deck>, media_files: Vec<String>) -> Result<Self, Error> {
        let media_files = media_files
            .iter()
<<<<<<< HEAD
            .map(|&s| PathBuf::from_str(s).map(|p| MediaFile::Path(p)))
=======
            .map(|s| PathBuf::from_str(s.as_str()).map(|p| MediaFile::Path(p)))
>>>>>>> 6fbd47d4
            .collect::<Result<Vec<_>, _>>()?;
        Ok(Self {
            decks,
            media_files,
            configs: Vec::new(),
            deck_configs: Vec::new(),
            deck_infos: Vec::new(),
            notetypes: Vec::new(),
            field_entries: Vec::new(),
            template_entries: Vec::new(),
            col_crt: None,
            col_ver: None,
            col_scm: None,
            col_usn: None,
            col_conf: None,
            col_models: None,
            col_decks: None,
            col_dconf: None,
        })
    }

    /// Adds a configuration entry to the package.
    pub fn add_config_entry(&mut self, entry: ConfigEntry) {
        self.configs.push(entry);
    }

    /// Adds a deck configuration entry to the package.
    pub fn add_deck_config_entry(&mut self, entry: DeckConfigEntry) {
        self.deck_configs.push(entry);
    }

    /// Sets custom col table data to preserve original Anki metadata during export
    pub fn set_col_data(
        &mut self,
        crt: Option<i64>,
        ver: Option<i64>,
        scm: Option<i64>,
        usn: Option<i32>,
        conf: Option<String>,
        models: Option<String>,
        decks: Option<String>,
        dconf: Option<String>,
    ) {
        self.col_crt = crt;
        self.col_ver = ver;
        self.col_scm = scm;
        self.col_usn = usn;
        self.col_conf = conf;
        self.col_models = models;
        self.col_decks = decks;
        self.col_dconf = dconf;
    }

    /// Adds a deck info entry to the package.
    pub fn add_deck_info_entry(&mut self, entry: DeckInfoEntry) {
        self.deck_infos.push(entry);
    }

    /// Adds a notetype entry to the package.
    pub fn add_notetype_entry(&mut self, entry: NotetypeEntry) {
        self.notetypes.push(entry);
    }

    /// Adds a field entry to the package.
    pub fn add_field_entry(&mut self, entry: FieldEntry) {
        self.field_entries.push(entry);
    }

    /// Adds a template entry to the package.
    pub fn add_template_entry(&mut self, entry: TemplateEntry) {
        self.template_entries.push(entry);
    }

    /// Create a new package with `decks` and `media_files`,
    /// where `media_files` can be bytes from memory or a path on the filesystem
    /// 
    /// Returns `Err` if `media_files` are invalid
    pub fn new_from_memory(decks: Vec<Deck>, media_files: Vec<MediaFile>) -> Result<Self, Error> {
        Ok(Self {
            decks,
            media_files,
            configs: Vec::new(),
            deck_configs: Vec::new(),
            deck_infos: Vec::new(),
            notetypes: Vec::new(),
            field_entries: Vec::new(),
            template_entries: Vec::new(),
            col_crt: None,
            col_ver: None,
            col_scm: None,
            col_usn: None,
            col_conf: None,
            col_models: None,
            col_decks: None,
            col_dconf: None,
        })
    }

    /// Create a new package with `decks` and `media_files`,
    /// where `media_files` can be bytes from memory or a path on the filesystem
    /// 
    /// Returns `Err` if `media_files` are invalid
    pub fn new_from_memory(decks: Vec<Deck>, media_files: Vec<MediaFile>) -> Result<Self, Error> {
        Ok(Self { decks, media_files })
    }

    /// Writes the package to any writer that implements Write and Seek
    pub fn write<W: Write + Seek>(&mut self, writer: W) -> Result<(), Error> {
        self.write_maybe_timestamp(writer, None)
    }

    /// Writes the package to any writer that implements Write and Seek using a timestamp
    pub fn write_timestamp<W: Write + Seek>(
        &mut self,
        writer: W,
        timestamp: f64,
    ) -> Result<(), Error> {
        self.write_maybe_timestamp(writer, Some(timestamp))
    }

    /// Writes the package to a file
    ///
    /// Returns `Err` if the `file` cannot be created
    pub fn write_to_file(&mut self, file: &str) -> Result<(), Error> {
        let file = File::create(file)?;
        self.write_maybe_timestamp(file, None)
    }

    /// Writes the package to a file using a timestamp
    ///
    /// Returns `Err` if the `file` cannot be created
    pub fn write_to_file_timestamp(&mut self, file: &str, timestamp: f64) -> Result<(), Error> {
        let file = File::create(file)?;
        self.write_maybe_timestamp(file, Some(timestamp))
    }

    fn write_maybe_timestamp<W: Write + Seek>(
        &mut self,
        writer: W,
        timestamp_opt: Option<f64>,
    ) -> Result<(), Error> {
        let db_file = NamedTempFile::new()?.into_temp_path();
        let mut conn = Connection::open(&db_file).map_err(database_error)?;
        let transaction = conn.transaction().map_err(database_error)?;

        let timestamp_sec = timestamp_opt
            .unwrap_or_else(|| SystemTime::now().duration_since(UNIX_EPOCH).unwrap().as_secs_f64());

        self.write_schema_and_col_table(&transaction, timestamp_sec)?;
        self.write_deck_content_data(&transaction, timestamp_sec)?;

        transaction.commit().map_err(database_error)?;
        conn.close().map_err(|(_, e)| database_error(e)).expect("Should always close");

        let mut outzip = ZipWriter::new(writer);
        outzip
            .start_file("collection.anki2", FileOptions::default())
            .map_err(zip_error)?;
        outzip.write_all(&read_file_bytes(db_file)?)?;

        let media_file_idx_to_path = self
            .media_files
            .iter()
            .enumerate()
            .collect::<HashMap<usize, &MediaFile>>();
        let media_map = media_file_idx_to_path
            .clone()
            .into_iter()
            .map(|(id, media_file)| {
                (
                    id.to_string(),
                    match media_file {
                        MediaFile::Path(path) => path.file_name()
                            .expect("Should always have a filename")
                            .to_str()
                            .expect("should always have string"),
                        MediaFile::Bytes(_, name) => name,
                    },
                )
            })
            .collect::<HashMap<String, &str>>();
        let media_json = serde_json::to_string(&media_map).map_err(json_error)?;
        outzip
            .start_file("media", FileOptions::default())
            .map_err(zip_error)?;
        outzip.write_all(media_json.as_bytes())?;

        for (idx, &media_file) in &media_file_idx_to_path {
            outzip
                .start_file(idx.to_string(), FileOptions::default())
                .map_err(zip_error)?;
            outzip.write_all(&match media_file {
                MediaFile::Path(path) => read_file_bytes(path)?,
                MediaFile::Bytes(bytes, _) => bytes.clone(),
            })?;
        }
        outzip.finish().map_err(zip_error)?;
        Ok(())
    }

    fn write_schema_and_col_table(&self, transaction: &Transaction, timestamp_sec: f64) -> Result<(), Error> {
        // Determine version early to use for conditional schema creation
        let ver: i64 = self.col_ver.unwrap_or(18);

        // Use version-appropriate schema
        if ver < 12 {
            // Anki 2.0 (version 11 and below) - minimal tables only
            transaction.execute_batch(APKG_SCHEMA_V11).map_err(database_error)?;
        } else {
            // Anki 2.1 (version 12+) - includes all modern tables
            transaction.execute_batch(APKG_SCHEMA).map_err(database_error)?;
        }

        // Create graves table with version-appropriate schema
        if ver >= 18 {
            // Anki 2.1 v18+ schema: includes PRIMARY KEY
            transaction.execute(
                "CREATE TABLE graves (
                    oid             integer not null,
                    type            integer not null,
                    usn             integer not null,
                    PRIMARY KEY (oid, type)
                )",
                [],
            ).map_err(database_error)?;
        } else {
            // Anki 2.0 v11 schema: no PRIMARY KEY
            transaction.execute(
                "CREATE TABLE graves (
                    usn             integer not null,
                    oid             integer not null,
                    type            integer not null
                )",
                [],
            ).map_err(database_error)?;
        }

        // Initialize dconf_map_for_col before version check (needed for col table later)
        // In 'col' table, 'dconf' column is a JSON map of deck configs.
        let mut dconf_map_for_col: HashMap<String, serde_json::Value> = HashMap::new();

        // First, populate default dconf
        let default_dconf_json = "{\"1\": {\"autoplay\": true, \"id\": 1, \"lapse\": {\"delays\": [10], \"leechAction\": 0, \"leechFails\": 8, \"minInt\": 1, \"mult\": 0}, \"maxTaken\": 60, \"mod\": 0, \"name\": \"Default\", \"new\": {\"bury\": true, \"delays\": [1, 10], \"initialFactor\": 2500, \"ints\": [1, 4, 7], \"order\": 1, \"perDay\": 20, \"separate\": true}, \"replayq\": true, \"rev\": {\"bury\": true, \"ease4\": 1.3, \"fuzz\": 0.05, \"ivlFct\": 1, \"maxIvl\": 36500, \"minSpace\": 1, \"perDay\": 100}, \"timer\": 0, \"usn\": 0}}";

        // Try to parse default dconf string to initialize map
        if let Ok(val) = serde_json::from_str::<serde_json::Value>(default_dconf_json) {
            if let Some(obj) = val.as_object() {
                for (k, v) in obj {
                    dconf_map_for_col.insert(k.clone(), v.clone());
                }
            }
        }

        // Only create and populate v12+ tables for Anki 2.1 (version 12+)
        if ver >= 12 {
            // Write config table entries
            // NOTE: In new Anki schema, 'config' table is key-value. 'conf' column in 'col' is global config JSON.
            // We populate the 'config' table if entries are provided, which some add-ons might use.
            for config_entry in &self.configs {
            transaction
                .execute(
                    "INSERT OR REPLACE INTO config (key, usn, mtime_secs, val) VALUES (?, ?, ?, ?)",
                    params![
                        config_entry.key,
                        config_entry.usn,
                        config_entry.mtime_secs,
                        config_entry.val
                    ],
                )
                .map_err(database_error)?;
        }

        // Write deck_config table entries
        // But newer Anki also uses 'deck_config' table. We write both for compatibility.
        for deck_config_entry in &self.deck_configs {
            // Write to deck_config table
            transaction
                .execute(
                    "INSERT OR REPLACE INTO deck_config (id, name, mtime_secs, usn, config) VALUES (?, ?, ?, ?, ?)",
                    params![
                        deck_config_entry.id,
                        deck_config_entry.name,
                        deck_config_entry.mtime_secs,
                        deck_config_entry.usn,
                        deck_config_entry.config_blob
                    ],
                )
                .map_err(database_error)?;
                
            // Also add to dconf map for 'col' table
            if let Ok(json_val) = serde_json::from_slice::<serde_json::Value>(&deck_config_entry.config_blob) {
                dconf_map_for_col.insert(deck_config_entry.id.to_string(), json_val);
            }
        }

        // Create decks table (if it doesn't exist from APKG_SCHEMA - it usually doesn't define it explicitly)
        transaction.execute(
            "CREATE TABLE IF NOT EXISTS decks (
                id INTEGER PRIMARY KEY,
                name TEXT NOT NULL,
                mtime_secs INTEGER NOT NULL,
                usn INTEGER NOT NULL,
                common BLOB NOT NULL,
                kind BLOB NOT NULL
            )",
            [],
        ).map_err(database_error)?; // Ensure this uses map_err(database_error)

        // Insert deck_info entries
        for deck_info_entry in &self.deck_infos {
            transaction.execute(
                "INSERT INTO decks (id, name, mtime_secs, usn, common, kind) VALUES (?, ?, ?, ?, ?, ?)",
                params![
                    deck_info_entry.id,
                    deck_info_entry.name,
                    deck_info_entry.mtime_secs,
                    deck_info_entry.usn,
                    deck_info_entry.common,
                    deck_info_entry.kind
                ],
            ).map_err(database_error)?; // Ensure this uses map_err(database_error)
        }

            // Create notetypes table (Anki schema)
            transaction.execute(
                "CREATE TABLE IF NOT EXISTS notetypes (
                    id INTEGER PRIMARY KEY,
                    name TEXT NOT NULL,
                    mtime_secs INTEGER NOT NULL,
                    usn INTEGER NOT NULL,
                    config BLOB NOT NULL
                )",
                [],
            ).map_err(database_error)?;

            // Insert notetype entries
            for notetype_entry in &self.notetypes {
                transaction.execute(
                    "INSERT INTO notetypes (id, name, mtime_secs, usn, config) VALUES (?, ?, ?, ?, ?)",
                    params![
                        notetype_entry.id,
                        notetype_entry.name,
                        notetype_entry.mtime_secs,
                        notetype_entry.usn,
                        notetype_entry.config,
                    ],
                ).map_err(database_error)?;
            }
            info!("Wrote {} entries to notetypes table.", self.notetypes.len());

            // Create fields table and insert data
            transaction.execute_batch(APKG_SCHEMA_FIELDS).map_err(database_error)?;
            let mut stmt_fields = transaction.prepare("INSERT INTO fields (ntid, ord, name, config) VALUES (?, ?, ?, ?)").map_err(database_error)?;
            for entry in &self.field_entries {
                stmt_fields.execute(params![entry.ntid, entry.ord, entry.name, entry.config]).map_err(database_error)?;
            }
            info!("Wrote {} entries to fields table.", self.field_entries.len());

            // Create templates table and insert data (CREATE TABLE is in APKG_SCHEMA)
            let mut stmt_templates = transaction.prepare("INSERT INTO templates (ntid, ord, name, mtime_secs, usn, config) VALUES (?, ?, ?, ?, ?, ?)").map_err(database_error)?;
            for entry in &self.template_entries {
                stmt_templates.execute(params![entry.ntid, entry.ord, entry.name, entry.mtime_secs, entry.usn, entry.config]).map_err(database_error)?;
            }
            info!("Wrote {} entries to templates table.", self.template_entries.len());
        } // End of version >= 12 block

        // Use custom col data if provided, otherwise compute defaults
        let crt_val = self.col_crt.unwrap_or_else(|| timestamp_sec as i64);
        let mod_val = (timestamp_sec * 1000.0) as i64;
        let scm_val = self.col_scm.unwrap_or(mod_val);

        let mut models_map_for_col: HashMap<String, ModelDbEntry> = HashMap::new();
        for deck_item in &self.decks {
            for note in deck_item.notes() {
                let mut model_clone = note.model().clone();
                let model_id_str = model_clone.id.to_string();
                if !models_map_for_col.contains_key(&model_id_str) {
                    models_map_for_col.insert(model_id_str, model_clone.to_model_db_entry(timestamp_sec, deck_item.id)?);
                }
            }
        }
        // Also include manually added notetypes in col.models map if possible?
        // genanki typically derives col.models from the notes present.
        // The `notetypes` table entries are separate but should technically match.

        // Note: ver was already determined at the start of this method for graves table schema

        // Use custom models JSON if provided, otherwise compute from decks
        let models_json_str = if let Some(ref custom_models) = self.col_models {
            custom_models.clone()
        } else if ver >= 16 {
            "{}".to_string()
        } else {
            serde_json::to_string(&models_map_for_col).map_err(json_error)?
        };

        let mut decks_map_for_col: HashMap<String, DeckDbEntry> = HashMap::new();
        for deck_item in &self.decks {
            decks_map_for_col.insert(deck_item.id.to_string(), deck_item.to_deck_db_entry());
        }

        if !decks_map_for_col.contains_key("1") {
            let default_deck = Deck::new(1, "Default", "");
            decks_map_for_col.insert("1".to_string(), default_deck.to_deck_db_entry());
        }

        // Use custom decks JSON if provided, otherwise compute from decks
        let decks_json_str = if let Some(ref custom_decks) = self.col_decks {
            custom_decks.clone()
        } else if ver >= 16 {
            "{}".to_string()
        } else {
            serde_json::to_string(&decks_map_for_col).map_err(json_error)?
        };
        
        let default_conf_json = "{\"activeDecks\": [1], \"addToCur\": true, \"collapseTime\": 1200, \"curDeck\": 1, \"curModel\": \"1607392319\", \"dueCounts\": true, \"estTimes\": true, \"newBury\": true, \"newSpread\": 0, \"nextPos\": 1, \"sortBackwards\": false, \"sortType\": \"noteFld\", \"timeLim\": 0}";

        // Use custom conf if provided, otherwise use config_entry or default
        let conf_val = if let Some(ref custom_conf) = self.col_conf {
            custom_conf.clone()
        } else if ver >= 16 {
             "{}".to_string()
        } else if let Some(conf_entry) = self.configs.iter().find(|c| c.key == "conf") {
             std::str::from_utf8(&conf_entry.val).unwrap_or(default_conf_json).to_string()
        } else {
             default_conf_json.to_string()
        };

        // Use custom dconf if provided, otherwise compute from deck configs
        let dconf_json_str = if let Some(ref custom_dconf) = self.col_dconf {
            custom_dconf.clone()
        } else if ver >= 16 {
            "{}".to_string()
        } else {
            serde_json::to_string(&dconf_map_for_col).map_err(json_error)?
        };

        // Use the tags entry if it exists in the package or a string field from col_tags
        // Note: We don't currently have a separate tags table entry structure, but we can check config
        let tags_val = if let Some(tags_entry) = self.configs.iter().find(|c| c.key == "tags") {
            std::str::from_utf8(&tags_entry.val).unwrap_or("{}")
        } else {
            "{}"
        };

        // Use custom usn if provided, otherwise default to -1 (needs upload)
        let usn_val = self.col_usn.unwrap_or(-1);

        transaction.execute(
            "INSERT INTO col (id, crt, mod, scm, ver, dty, usn, ls, conf, models, decks, dconf, tags) VALUES (NULL, ?, ?, ?, ?, 0, ?, 0, ?, ?, ?, ?, ?)",
            params![
                crt_val,
                mod_val,
                scm_val,
                ver,
                usn_val,
                conf_val,
                models_json_str,
                decks_json_str,
                dconf_json_str,
                tags_val
            ],
        ).map_err(database_error)?;
        Ok(())
    }

    fn write_deck_content_data(&mut self, transaction: &Transaction, timestamp_sec: f64) -> Result<(), Error> {
        let mut id_gen = ((timestamp_sec * 1000.0) as usize)..;
        log::info!("Writing content for {} decks", self.decks.len());
        for deck in &mut self.decks {
            log::info!("Writing content for deck {}: {} notes", deck.id, deck.notes().len());
            deck.write_notes_and_cards_to_db(&transaction, timestamp_sec, &mut id_gen)?;
        }
        Ok(())
    }
}

fn read_file_bytes<P: AsRef<Path>>(path: P) -> Result<Vec<u8>, Error> {
    let mut handle = File::open(path)?;
    let mut data = Vec::new();
    handle.read_to_end(&mut data)?;
    Ok(data)
}<|MERGE_RESOLUTION|>--- conflicted
+++ resolved
@@ -125,48 +125,6 @@
 /// let mut package = Package::new(vec![my_deck], vec!["sound.mp3", "images/image.jpg"])?;
 /// package.write_to_file("output.apkg")?;
 /// ```
-<<<<<<< HEAD
-/// # Example (media files from memory):
-/// ```rust	
-/// use genanki_rs::{Package, Deck, Note, Model, Field, Template, MediaFile};
-
-/// const VALID_MP3: &[u8] =
-/// b"\xff\xe3\x18\xc4\x00\x00\x00\x03H\x00\x00\x00\x00LAME3.98.2\x00\x00\x00\
-/// \x00\x00\x00\x00\x00\x00\x00\x00\x00\x00\x00\x00\x00\x00\x00\x00\x00\x00\
-/// \x00\x00\x00\x00\x00\x00\x00\x00\x00\x00\x00\x00\x00\x00\x00\x00\x00\x00\
-/// \x00\x00\x00\x00\x00\x00\x00\x00\x00\x00";
-/// 
-/// const VALID_JPG: &[u8] =
-/// b"\xff\xd8\xff\xdb\x00C\x00\x03\x02\x02\x02\x02\x02\x03\x02\x02\x02\x03\x03\
-/// \x03\x03\x04\x06\x04\x04\x04\x04\x04\x08\x06\x06\x05\x06\t\x08\n\n\t\x08\t\
-/// \t\n\x0c\x0f\x0c\n\x0b\x0e\x0b\t\t\r\x11\r\x0e\x0f\x10\x10\x11\x10\n\x0c\
-/// \x12\x13\x12\x10\x13\x0f\x10\x10\x10\xff\xc9\x00\x0b\x08\x00\x01\x00\x01\
-/// \x01\x01\x11\x00\xff\xcc\x00\x06\x00\x10\x10\x05\xff\xda\x00\x08\x01\x01\
-/// \x00\x00?\x00\xd2\xcf \xff\xd9";
-/// 
-/// let model = Model::new(
-/// 1607392319,
-/// "Simple Model",
-/// vec![
-///     Field::new("Question"),
-///     Field::new("Answer"),
-///     Field::new("MyMedia"),
-/// ],
-/// vec![Template::new("Card 1")
-///     .qfmt("{{Question}}{{Question}}<br>{{MyMedia}}")
-///     .afmt(r#"{{FrontSide}}<hr id="answer">{{Answer}}"#)],
-/// );
-/// let mut deck = Deck::new(1234, "Example Deck", "Example Deck with media");
-/// deck.add_note(Note::new(model.clone(), vec!["What is the capital of France?", "Paris", "[sound:sound.mp3]"])?);
-/// deck.add_note(Note::new(model.clone(), vec!["What is the capital of France?", "Paris", r#"<img src="image.jpg">"#])?);
-/// 
-/// let mut package = Package::new_from_memory(vec![deck], vec![MediaFile::new_from_bytes(VALID_MP3, "sound.mp3"), MediaFile::new_from_bytes(VALID_JPG, "image.jpg")])?;
-/// package.write_to_file("output.apkg")?;
-/// ```
-pub struct Package {
-    decks: Vec<Deck>,
-    media_files: Vec<MediaFile>,
-=======
 
 pub struct Package {
     pub decks: Vec<Deck>,
@@ -186,31 +144,8 @@
     col_models: Option<String>,
     col_decks: Option<String>,
     col_dconf: Option<String>,
->>>>>>> 6fbd47d4
-}
-/// the location of the media files, either as a path on the filesystem or as bytes from memory
-pub enum MediaFile {
-    /// a path on the filesystem
-    Path(PathBuf),
-    /// bytes of the file and a filename
-    Bytes(Vec<u8>, String),
-}
-impl MediaFile {
-    /// Create a new `MediaFile` from a path on the filesystem
-    pub fn new_from_file<P: AsRef<Path>>(path: P) -> Self {
-        Self::Path(path.as_ref().to_path_buf())
-    }
-
-    /// Create a new `MediaFile` from a path on the filesystem using a `&str`
-    pub fn new_from_file_path(path: &str) -> Result<Self, Error> {
-        Ok(Self::Path(PathBuf::from_str(path)?))
-    }
-
-    /// Create a new `MediaFile` from bytes from memory and a filename
-    pub fn new_from_bytes(bytes: &[u8], name: &str) -> Self {
-        Self::Bytes(bytes.to_vec(), name.to_owned())
-    }
-}
+}
+
 impl Package {
     /// Create a new package with `decks` and `media_files`
     ///
@@ -218,11 +153,7 @@
     pub fn new(decks: Vec<Deck>, media_files: Vec<String>) -> Result<Self, Error> {
         let media_files = media_files
             .iter()
-<<<<<<< HEAD
-            .map(|&s| PathBuf::from_str(s).map(|p| MediaFile::Path(p)))
-=======
             .map(|s| PathBuf::from_str(s.as_str()).map(|p| MediaFile::Path(p)))
->>>>>>> 6fbd47d4
             .collect::<Result<Vec<_>, _>>()?;
         Ok(Self {
             decks,
@@ -319,14 +250,6 @@
             col_decks: None,
             col_dconf: None,
         })
-    }
-
-    /// Create a new package with `decks` and `media_files`,
-    /// where `media_files` can be bytes from memory or a path on the filesystem
-    /// 
-    /// Returns `Err` if `media_files` are invalid
-    pub fn new_from_memory(decks: Vec<Deck>, media_files: Vec<MediaFile>) -> Result<Self, Error> {
-        Ok(Self { decks, media_files })
     }
 
     /// Writes the package to any writer that implements Write and Seek
