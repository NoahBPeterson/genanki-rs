//! A crate for easily generating flashcard decks for the popular open source flashcard platform Anki. It is based on the code of genanki, a python library.
//!
//! # Getting Started
//!
//! To use genanki-rs, add the following to your `Cargo.toml`
//! ```toml
//! genanki-rs = "0.4"
//! ```
//! ## Minimal Example
//! The following example creates a simple deck, containing 2 question-answer flashcards:
//! ```rust
//! use genanki_rs::{basic_model, Deck, Error, Note};
//!
//! fn main() -> Result<(), Error> {
//!     let mut deck = Deck::new(1234, "Example Deck", "Example Deck containing 2 Flashcards");
//!     deck.add_note(Note::new(basic_model(), vec!["What is the capital of France?", "Paris"])?);
//!     deck.add_note(Note::new(basic_model(), vec!["What is the capital of Germany?", "Berlin"])?);
//!     deck.write_to_file("output.apkg")?;
//!     Ok(())
//! }
//! ```
//!
//! ## Concepts
//!
//! ### Notes
//! The basic unit in Anki is the `Note`, which contains a fact to memorize. `Note`s correspond to one or more `Card`s.
//!
//! Here's how you create a `Note`:
//!
//! ```rust,ignore
//! use genanki_rs::{Note, Error};
//!
//! fn main() -> Result<(), Error> {
//!     // let my_model = ...
//!     let my_note = Note::new(my_model, vec!["Capital of Argentina", "Buenos Aires"])?;
//!     Ok(())
//! }
//! ```
//!
//! You pass in a `Model`, discussed below, and a set of `fields` (encoded as HTML).
//!
//! ### Models
//! A `Model` defines the fields and cards for a type of `Note`. For example:
//!
//! ```rust
//! use genanki_rs::{Field, Model, Template, Error};
//!
//! fn main() -> Result<(), Error> {
//!     let my_model = Model::new(
//!         1607392319,
//!         "Simple Model",
//!         vec![Field::new("Question"), Field::new("Answer")],
//!         vec![Template::new("Card 1")
//!             .qfmt("{{Question}}")
//!             .afmt(r#"{{FrontSide}}<hr id="answer">{{Answer}}"#)],
//!     );
//!     // let my_note = ...
//!     Ok(())
//! }
//! ```
//!
//! This note-type has two fields and one card. The card displays the
//! `Question` field on the front and the `Question` and `Answer` fields on the
//! back, separated by a `<hr>`. You can also pass custom `css` by calling
//! [`Model::css`] to supply custom CSS.
//!
//! ```rust
//! # use genanki_rs::{Field, Template, Model};
//! let custom_css = ".card {\n font-family: arial;\n font-size: 20px;\n text-align: center;\n color: black;\n}\n";
//! let my_model_with_css = Model::new(
//!     1607392319,
//!     "Simple Model",
//!     vec![Field::new("Question"), Field::new("Answer")],
//!     vec![Template::new("Card 1")
//!         .qfmt("{{Question}}")
//!         .afmt(r#"{{FrontSide}}<hr id="answer">{{Answer}}"#)])
//!     .css(custom_css);
//! ```
//!
//! You need to pass a model `id` and a model `name` so that Anki can keep track of your model. It's important that you use a unique model `id`
//! for each `Model` you define.
//!
//! ### Generating a Deck/Package
//! To import your notes into Anki, you need to add them to a `Deck`:
//!
//! ```rust,no_run
//! use genanki_rs::{Deck, Error};
//! # use genanki_rs::Note;
//! # fn make_note() -> Note { todo!() }
//!
//! fn main() -> Result<(), Error> {
//!     let my_note = make_note();
//!     let mut my_deck = Deck::new(
//!         2059400110,
//!         "Country Capitals",
//!         "Deck for studying country capitals",
//!     );
//!     my_deck.add_note(my_note);
//!     Ok(())
//! }
//! ```
//!
//! Once again, you need a unique deck `id`, a deck `name` and a deck `description`.
//!
//! Then, create a `Package` for your `Deck` and write it to a file:
//!
//! ```rust,ignore
//! my_deck.write_to_file("output.apkg")?;
//! ```
//!
//! You can then load `output.apkg` into Anki using File -> Import...
//!
//! ### Media Files
//! To add sounds or images, create a `Package` and pass the `decks` and `media_files` you want to include:
//!
//! ```rust,ignore
//! use genanki_rs::{Deck, Error, Package};
//!
//! fn main() -> Result<(), Error> {
//!     // ...
//!     // my_deck.add(my_note)
//!     let mut my_package = Package::new(vec![my_deck], vec!["sound.mp3", "images/image.jpg"])?;
//!     my_package.write_to_file("output.apkg")?;
//!     Ok(())
//! }
//! ```
//!
//! `media_files` should have the path (relative or absolute) to each file. To use them in notes, first add a field to your model, and reference that field in your template:
//!
//! ```rust
//! # use genanki_rs::{Template, Field, Model};
//! let my_model = Model::new(
//!     1607392319,
//!     "Simple Model",
//!     vec![
//!         Field::new("Question"),
//!         Field::new("Answer"),
//!         Field::new("MyMedia"),                           // ADD THIS
//!     ],
//!     vec![Template::new("Card 1")
//!         .qfmt("{{Question}}{{Question}}<br>{{MyMedia}}") // AND THIS
//!         .afmt(r#"{{FrontSide}}<hr id="answer">{{Answer}}"#)],
//! );
//! ```
//!
//! Then, set the `MyMedia` field on your `Note` to `[sound:sound.mp3]` for audio and `<img src="image.jpg">` for images (e.g):
//!
//! ```rust
//! # use genanki_rs::{Field, Template, Model, Error, Note};
//! # fn main() -> Result<(), Error> {
//! # let my_model = Model::new(
//! #    1607392319,
//! #    "Simple Model",
//! #    vec![
//! #        Field::new("Question"),
//! #        Field::new("Answer"),
//! #        Field::new("MyMedia"),                           // ADD THIS
//! #    ],
//! #    vec![Template::new("Card 1")
//! #        .qfmt("{{Question}}{{Question}}<br>{{MyMedia}}") // AND THIS
//! #        .afmt(r#"{{FrontSide}}<hr id="answer">{{Answer}}"#)],
//! # );
//! let my_note = Note::new(my_model.clone(), vec!["Capital of Argentina", "Buenos Aires", "[sound:sound.mp3]"])?;
//! // or
//! let my_note = Note::new(my_model.clone(), vec!["Capital of Argentina", "Buenos Aires", r#"<img src="image.jpg">"#])?;
//! # Ok(())
//! # }
//! ```
//!
//! You *cannot* put `<img src="{MyMedia}">` in the template and `image.jpg` in the field. See these sections in the Anki manual for more information: [Importing Media](https://docs.ankiweb.net/#/importing?id=importing-media) and [Media & LaTeX](https://docs.ankiweb.net/#/templates/fields?id=media-amp-latex).
//!
//! You should only put the filename (aka basename) and not the full path in the field; `<img src="images/image.jpg">` will *not* work. Media files should have unique filenames.
//!
//! ### Media files from memory
//! If you want to add `media_files` from memory use [`Package::new_from_memory`] instead of [`Package::new`]:
//! ```rust
//! // ...
//! let mut my_package = Package::new_from_memory(vec![deck], vec![MediaFile::new_from_bytes(&mp3_bytes, "sound.mp3"), MediaFile::new_from_bytes(&jpg_bytes, "image.jpg")])?;
//! ```
//! 
//! ### sort_field
//! Anki has a value for each `Note` called the `sort_field`. Anki uses this
//! value to sort the cards in the Browse interface. Anki also is happier if
//! you avoid having two notes with the same `sort_field`, although this isn't
//! strictly necessary. By default, the `sort_field` is the first field, but
//! you can change it by calling [`Note::sort_field`].
//!
//! You can also call [`Model::sort_field_index`], passing the
//! `sort_field_index` to change the sort field. `0` means the first field in
//! the Note, `1` means the second, etc.
//!

mod apkg_col;
mod apkg_schema;
mod builders;
mod builtin_models;
mod card;
mod db_entries;
mod deck;
mod error;
mod model;
mod note;
mod package;
mod util;

pub use builders::{Field, Template};
pub use builtin_models::*;
pub use card::{Card, RevlogEntry};
pub use deck::Deck;
pub use error::Error;
pub use model::{Model, ModelType};
pub use note::Note;
<<<<<<< HEAD
pub use package::Package;
pub use package::MediaFile;
=======
pub use package::{ConfigEntry, DeckConfigEntry, DeckInfoEntry, NotetypeEntry, FieldEntry, TemplateEntry, Package, MediaFile};
>>>>>>> 6fbd47d4

#[cfg(test)]
mod tests {
    use super::*;
    use pyo3::types::PyDict;
    use pyo3::{
        types::{PyModule, PyString},
        PyAny, Python,
    };
    use serial_test::serial;
    use std::io::Write;
    use tempfile::{NamedTempFile, TempDir, TempPath};

    fn model() -> Model {
        Model::new(
            234567,
            "foomodel",
            vec![Field::new("AField"), Field::new("BField")],
            vec![Template::new("card1")
                .qfmt("{{AField}}")
                .afmt(r#"{{FrontSide}}<hr id="answer">{{BField}}"#)],
        )
    }

    fn cn_model() -> Model {
        Model::new(
            345678,
            "Chinese",
            vec![
                Field::new("Traditional"),
                Field::new("Simplified"),
                Field::new("English"),
            ],
            vec![
                Template::new("Traditional")
                    .qfmt("{{Traditional}}")
                    .afmt(r#"{{FrontSide}}<hr id="answer">{{English}}"#),
                Template::new("Simplified")
                    .qfmt("{{Simplified}}")
                    .afmt(r#"{{FrontSide}}<hr id="answer">{{English}}"#),
            ],
        )
    }

    fn model_with_hint() -> Model {
        Model::new(
            456789,
            "with hint",
            vec![
                Field::new("Question"),
                Field::new("Hint"),
                Field::new("Answer"),
            ],
            vec![Template::new("card1")
                .qfmt("{{Question}}{{#Hint}}<br>Hint: {{Hint}}{{/Hint}}")
                .afmt("{{Answer}}")],
        )
    }

    const CUSTOM_LATEX_PRE: &str = r#"\documentclass[12pt]{article}
    \special{papersize=3in,5in}
    \usepackage[utf8]{inputenc}
    \usepackage{amssymb,amsmath,amsfonts}
    \pagestyle{empty}
    \setlength{\parindent}{0in}
    \begin{document}
    "#;

    const CUSTOM_LATEX_POST: &str = "% here is a great comment\n\\end{document}";

    fn model_with_latex() -> Model {
        Model::new_with_options(
            567890,
            "with latex",
            vec![Field::new("AField"), Field::new("Bfield")],
            vec![Template::new("card1")
                .qfmt("{{AField}}")
                .afmt(r#"{{FrontSide}}<hr id="answer">{{BField}}"#)],
            None,
            None,
            Some(CUSTOM_LATEX_PRE),
            Some(CUSTOM_LATEX_POST),
            None,
        )
    }

    const CUSTOM_SORT_FIELD_INDEX: i64 = 1;

    fn model_with_sort_field_index() -> Model {
        Model::new_with_options(
            567890,
            "with latex",
            vec![Field::new("AField"), Field::new("Bfield")],
            vec![Template::new("card1")
                .qfmt("{{AField}}")
                .afmt(r#"{{FrontSide}}<hr id="answer">{{BField}}"#)],
            None,
            None,
            None,
            None,
            Some(CUSTOM_SORT_FIELD_INDEX),
        )
    }

    const VALID_MP3: &[u8] =
        b"\xff\xe3\x18\xc4\x00\x00\x00\x03H\x00\x00\x00\x00LAME3.98.2\x00\x00\x00\
        \x00\x00\x00\x00\x00\x00\x00\x00\x00\x00\x00\x00\x00\x00\x00\x00\x00\x00\
        \x00\x00\x00\x00\x00\x00\x00\x00\x00\x00\x00\x00\x00\x00\x00\x00\x00\x00\
        \x00\x00\x00\x00\x00\x00\x00\x00\x00\x00";

    const VALID_JPG: &[u8] =
        b"\xff\xd8\xff\xdb\x00C\x00\x03\x02\x02\x02\x02\x02\x03\x02\x02\x02\x03\x03\
        \x03\x03\x04\x06\x04\x04\x04\x04\x04\x08\x06\x06\x05\x06\t\x08\n\n\t\x08\t\
        \t\n\x0c\x0f\x0c\n\x0b\x0e\x0b\t\t\r\x11\r\x0e\x0f\x10\x10\x11\x10\n\x0c\
        \x12\x13\x12\x10\x13\x0f\x10\x10\x10\xff\xc9\x00\x0b\x08\x00\x01\x00\x01\
        \x01\x01\x11\x00\xff\xcc\x00\x06\x00\x10\x10\x05\xff\xda\x00\x08\x01\x01\
        \x00\x00?\x00\xd2\xcf \xff\xd9";

    pub fn anki_collection<'a>(py: &'a Python, col_fname: &str) -> &'a PyAny {
        let code = r#"
import anki.collection
import tempfile

def setup(fname):
    import uuid
    colf_name = f"{fname}.anki2"
    return anki.collection.Collection(colf_name)
"#;
        let setup = PyModule::from_code(*py, code, "test_setup", "test_setup.py")
            .unwrap()
            .to_owned();
        let col = setup
            .call1("setup", (PyString::new(*py, col_fname),))
            .unwrap();
        col
    }

    struct TestSetup<'a> {
        py: &'a Python<'a>,
        col: &'a PyAny,
        col_fname: String,
        tmp_files: Vec<TempPath>,
        _tmp_dirs: Vec<TempDir>,
    }

    impl<'a> Drop for TestSetup<'a> {
        fn drop(&mut self) {
            let code = r#"
import os
import time
import shutil
def cleanup(fname, col):
    col.close()
    path = col.path
    media = path.split(".anki2")[0] + '.media'
    os.remove(path)
    shutil.rmtree(media)
                "#;
            let cleanup = PyModule::from_code(*self.py, code, "test_cleanup", "test_cleanup.py")
                .unwrap()
                .to_owned();
            cleanup
                .call(
                    "cleanup",
                    (PyString::new(*self.py, &self.col_fname), self.col),
                    None,
                )
                .unwrap();
        }
    }

    impl<'a> TestSetup<'a> {
        pub fn new(py: &'a Python<'a>) -> Self {
            let mut _tmp_dirs = vec![];
            let curr = if let Ok(curr) = std::env::current_dir() {
                curr
            } else {
                let tmp_dir = TempDir::new().unwrap();
                std::env::set_current_dir(tmp_dir.path()).unwrap();
                _tmp_dirs.push(tmp_dir);
                std::env::current_dir().unwrap()
            };
            let col_fname = uuid::Uuid::new_v4().to_string();
            let col = anki_collection(py, &col_fname);
            std::env::set_current_dir(curr).unwrap();
            Self {
                py,
                col,
                col_fname,
                tmp_files: vec![],
                _tmp_dirs,
            }
        }

        pub fn import_package(&mut self, mut package: Package, timestamp: Option<f64>) {
            self.tmp_files
                .push(NamedTempFile::new().unwrap().into_temp_path());
            let out_file = self.tmp_files.last().unwrap();
            if let Some(ts) = timestamp {
                package
                    .write_to_file_timestamp(out_file.to_str().unwrap(), ts)
                    .unwrap();
            } else {
                package.write_to_file(out_file.to_str().unwrap()).unwrap();
            }
            let locals = PyDict::new(*self.py);
            let anki_col = self.col;
            locals.set_item("col", anki_col).unwrap();
            locals
                .set_item(
                    "outfile",
                    PyString::new(*self.py, out_file.to_str().unwrap()),
                )
                .unwrap();
            let code = r#"
import anki
import anki.importing.apkg
importer = anki.importing.apkg.AnkiPackageImporter(col, outfile)
importer.run()
res = col
        "#;
            self.py.run(code, None, Some(locals)).unwrap();
            let col = locals.get_item("res").unwrap();
            self.col = col;
        }

        fn check_col(&mut self, condition_str: &str) -> bool {
            let code = format!(
                r#"
def assertion(col):
    return {}
        "#,
                condition_str
            );
            let assertion =
                PyModule::from_code(*self.py, &code, "assertion", "assertion.py").unwrap();
            assertion
                .call1("assertion", (self.col,))
                .unwrap()
                .extract()
                .unwrap()
        }

        fn check_media(&self) -> (Vec<String>, Vec<String>, Vec<String>) {
            let code = r#"
import os
def check_media(col):
    # col.media.check seems to assume that the cwd is the media directory. So this helper function
    # chdirs to the media dir before running check and then goes back to the original cwd.
    orig_cwd = os.getcwd()
    os.chdir(col.media.dir())
    res = col.media.check()
    os.chdir(orig_cwd)
    return res.missing, res.report, res.unused
            "#;
            let check = PyModule::from_code(*self.py, code, "check_media", "check_media.py")
                .unwrap()
                .to_owned();
            check
                .call1("check_media", (self.col,))
                .unwrap()
                .extract()
                .unwrap()
        }

        fn col(&self) -> &PyAny {
            self.col
        }
    }

    #[test]
    #[serial]
    fn import_anki() {
        let gil = Python::acquire_gil();
        let py = gil.python();
        py.import("anki").unwrap();
    }

    #[test]
    #[serial]
    fn generated_deck_can_be_imported() {
        Python::with_gil(|py| {
            let mut setup = TestSetup::new(&py);
            let mut deck = Deck::new(123456, "foodeck", "");
            deck.add_note(Note::new(model(), vec!["a", "b"]).unwrap());
            setup.import_package(Package::new(vec![deck], vec![]).unwrap(), None);
            assert!(
                setup.check_col("len(col.decks.all()) == 2 and {i['name'] for i in col.decks.all()} ==  {'Default', 'foodeck'}")
            );
        });
    }

    #[test]
    #[serial]
    fn generated_deck_has_valid_cards() {
        Python::with_gil(|py| {
            let mut setup = TestSetup::new(&py);
            let mut deck = Deck::new(123456, "foodeck", "");
            deck.add_note(Note::new(cn_model(), vec!["a", "b", "c"]).unwrap());
            deck.add_note(Note::new(cn_model(), vec!["d", "e", "f"]).unwrap());
            deck.add_note(Note::new(cn_model(), vec!["g", "h", "i"]).unwrap());
            setup.import_package(Package::new(vec![deck], vec![]).unwrap(), None);
            assert!(setup.check_col("len([col.getCard(i) for i in col.find_cards('')]) == 6"));
        });
    }

    #[test]
    #[serial]
    fn multi_deck_package() {
        Python::with_gil(|py| {
            let mut setup = TestSetup::new(&py);
            let mut deck1 = Deck::new(123456, "foodeck", "");
            let mut deck2 = Deck::new(654321, "bardeck", "");
            let note = Note::new(model(), vec!["a", "b"]).unwrap();
            deck1.add_note(note.clone());
            deck2.add_note(note);
            setup.import_package(Package::new(vec![deck1, deck2], vec![]).unwrap(), None);
            assert!(setup.check_col("len(col.decks.all()) == 3"));
        });
    }

    #[test]
    fn model_req() {
        let req = model().req().unwrap();
        assert_eq!(req, vec![(0, "all".to_string(), vec![0])]);
    }

    #[test]
    fn model_req_cn() {
        let req = cn_model().req().unwrap();
        assert_eq!(
            req,
            vec![
                (0, "all".to_string(), vec![0]),
                (1, "all".to_string(), vec![1])
            ]
        );
    }

    #[test]
    fn model_req_with_hint() {
        let req = model_with_hint().req().unwrap();
        assert_eq!(req, vec![(0, "any".to_string(), vec![0, 1])]);
    }

    #[test]
    fn notes_generate_cards_based_on_req_cn() {
        let note1 = Note::new(cn_model(), vec!["中國", "中国", "China"]).unwrap();
        let note2 = Note::new(cn_model(), vec!["你好", "", "hello"]).unwrap();

        assert_eq!(note1.cards().len(), 2);
        assert_eq!(note1.cards()[0].ord(), 0);
        assert_eq!(note1.cards()[1].ord(), 1);

        assert_eq!(note2.cards().len(), 1);
        assert_eq!(note2.cards()[0].ord(), 0)
    }

    #[test]
    fn note_generate_cards_based_on_req_with_hint() {
        let note1 = Note::new(
            model_with_hint(),
            vec!["capital of California", "", "Sacramento"],
        )
        .unwrap();
        let note2 = Note::new(
            model_with_hint(),
            vec!["capital of Iowa", "French for \"The Moines\"", "Des Moines"],
        )
        .unwrap();

        assert_eq!(note1.cards().len(), 1);
        assert_eq!(note1.cards()[0].ord(), 0);
        assert_eq!(note2.cards().len(), 1);
        assert_eq!(note2.cards()[0].ord(), 0);
    }

    #[test]
    #[serial]
    fn media_files_fs() {
        let tmp_dir = TempDir::new().unwrap();
        std::env::set_current_dir(tmp_dir.path()).unwrap();

        let mut deck = Deck::new(123456, "foodeck", "");
        let note = Note::new(
            model(),
            vec![
                "question [sound:present.mp3] [sound:missing.mp3]",
                r#"answer <img src="present.jpg"> <img src="missing.jpg">"#,
            ],
        )
        .unwrap();
        deck.add_note(note);
        std::fs::File::create("present.mp3")
            .unwrap()
            .write(VALID_MP3)
            .unwrap();
        std::fs::File::create("present.jpg")
            .unwrap()
            .write(VALID_JPG)
            .unwrap();
        Python::with_gil(|py| {
            let mut setup = TestSetup::new(&py);
            setup.import_package(
                Package::new(vec![deck], vec!["present.mp3", "present.jpg"]).unwrap(),
                None,
            );

            std::fs::remove_file("present.mp3").unwrap();
            std::fs::remove_file("present.jpg").unwrap();

            let (missing, _, _) = setup.check_media();
            assert_eq!(missing.len(), 2);
            assert!(missing.contains(&"missing.jpg".to_string()));
            assert!(missing.contains(&"missing.mp3".to_string()));
        });
    }
    #[test]
    #[serial]
    fn media_files_mem() {
        let mut deck = Deck::new(123456, "foodeck", "");
        let note = Note::new(
            model(),
            vec![
                "question [sound:present.mp3] [sound:missing.mp3]",
                r#"answer <img src="present.jpg"> <img src="missing.jpg">"#,
            ],
        )
        .unwrap();
        deck.add_note(note);
        Python::with_gil(|py| {
            let mut setup = TestSetup::new(&py);
            setup.import_package(
                Package::new_from_memory(vec![deck], vec![MediaFile::new_from_bytes(VALID_MP3, "present.mp3"), MediaFile::new_from_bytes(VALID_JPG, "present.jpg")]).unwrap(),
                None,
            );

            let (missing, _, _) = setup.check_media();
            assert_eq!(missing.len(), 2);
            assert!(missing.contains(&"missing.jpg".to_string()));
            assert!(missing.contains(&"missing.mp3".to_string()));
        });
    }

    #[test]
    #[serial]
    fn media_files_absolute_paths() {
        let tmp_dir = TempDir::new().unwrap();
        std::env::set_current_dir(tmp_dir.path()).unwrap();

        let mut deck = Deck::new(123456, "foodeck", "");
        let note = Note::new(
            model(),
            vec![
                "question [sound:present.mp3] [sound:missing.mp3]",
                r#"answer <img src="present.jpg"> <img src="missing.jpg">"#,
            ],
        )
        .unwrap();
        deck.add_note(note);
        let present_mp3_path = tmp_dir.path().join("present.mp3");
        let present_jpg_path = tmp_dir.path().join("present.jpg");
        std::fs::File::create(present_mp3_path.clone())
            .unwrap()
            .write(VALID_MP3)
            .unwrap();
        std::fs::File::create(present_jpg_path.clone())
            .unwrap()
            .write(VALID_JPG)
            .unwrap();
        Python::with_gil(|py| {
            let mut setup = TestSetup::new(&py);
            setup.import_package(
                Package::new(
                    vec![deck],
                    vec![
                        present_mp3_path.to_str().unwrap(),
                        present_jpg_path.to_str().unwrap(),
                    ],
                )
                .unwrap(),
                None,
            );
            let (missing, _, _) = setup.check_media();
            assert_eq!(missing.len(), 2);
            assert!(missing.contains(&"missing.jpg".to_string()));
            assert!(missing.contains(&"missing.mp3".to_string()));
        });
    }

    #[test]
    #[serial]
    fn deck_with_description() {
        Python::with_gil(|py| {
            let mut setup = TestSetup::new(&py);
            let mut deck = Deck::new(112233, "foodeck", "Very nice deck");
            let note = Note::new(model(), vec!["a", "b"]).unwrap();
            deck.add_note(note);
            setup.import_package(Package::new(vec![deck], vec![]).unwrap(), None);
            assert!(setup
                .check_col("len(col.decks.all()) == 2 and 'Very nice deck' in [e['desc'] for e in col.decks.all()[:2]]"))
        });
    }

    #[test]
    #[serial]
    fn card_added_date_is_recent() {
        Python::with_gil(|py| {
            let mut setup = TestSetup::new(&py);
            let mut deck = Deck::new(1104693946, "foodeck", "");
            let note = Note::new(model(), vec!["a", "b"]).unwrap();
            deck.add_note(note);
            setup.import_package(Package::new(vec![deck], vec![]).unwrap(), None);
            assert!(
                setup.check_col("col.getNote(col.find_notes('')[0]).cards()[0].id > 1577836800000")
            )
        });
    }

    #[test]
    #[serial]
    fn model_with_latex_pre_and_post() {
        Python::with_gil(|py| {
            let mut setup = TestSetup::new(&py);
            let mut deck = Deck::new(69696969696, "foodeck", "");
            let note = Note::new(model_with_latex(), vec!["a", "b"]).unwrap();
            deck.add_note(note);
            setup.import_package(Package::new(vec![deck], vec![]).unwrap(), None);
            let col = setup.col();
            let code = r#"
def latex(col, key):
    anki_note = col.getNote(col.find_notes('')[0])
    return anki_note.model()[key]
                "#;
            let assertion = PyModule::from_code(py, code, "latex", "latex.py")
                .unwrap()
                .to_owned();
            assert_eq!(
                assertion
                    .call("latex", (col, PyString::new(py, "latexPre"),), None,)
                    .unwrap()
                    .extract::<String>()
                    .unwrap(),
                CUSTOM_LATEX_PRE
            );
            assert_eq!(
                assertion
                    .call("latex", (col, PyString::new(py, "latexPost"),), None,)
                    .unwrap()
                    .extract::<String>()
                    .unwrap(),
                CUSTOM_LATEX_POST
            );
        });
    }

    #[test]
    #[serial]
    fn test_model_with_sort_field_index() {
        Python::with_gil(|py| {
            let mut setup = TestSetup::new(&py);
            let mut deck = Deck::new(1104693946, "foodeck", "");
            let note = Note::new(model_with_sort_field_index(), vec!["a", "b"]).unwrap();
            deck.add_note(note);
            setup.import_package(Package::new(vec![deck], vec![]).unwrap(), None);
            assert!(setup.check_col(&format!(
                "col.getNote(col.find_notes('')[0]).model()['sortf'] == {}",
                CUSTOM_SORT_FIELD_INDEX
            )));
        });
    }
}<|MERGE_RESOLUTION|>--- conflicted
+++ resolved
@@ -210,12 +210,7 @@
 pub use error::Error;
 pub use model::{Model, ModelType};
 pub use note::Note;
-<<<<<<< HEAD
-pub use package::Package;
-pub use package::MediaFile;
-=======
 pub use package::{ConfigEntry, DeckConfigEntry, DeckInfoEntry, NotetypeEntry, FieldEntry, TemplateEntry, Package, MediaFile};
->>>>>>> 6fbd47d4
 
 #[cfg(test)]
 mod tests {
