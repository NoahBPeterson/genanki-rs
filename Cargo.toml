--- conflicted
+++ resolved
@@ -17,14 +17,9 @@
 serde_json = "1.0.113"
 fancy-regex = "0.13.0"
 serde = { version = "1.0", features = ["derive"] }
-<<<<<<< HEAD
 ramhorns = "0.14.0"
 thiserror = "1.0.57"
-=======
-ramhorns = "0.10.2"
-thiserror = "1.0.32"
-once_cell = "1.18.0"
->>>>>>> 6cf6c46a
+once_cell = "1.19.0"
 
 [dev-dependencies]
 anyhow = "1.0.79"
